import itertools
import os
import sys
import tyro
import argparse

with open(sys.argv[0]) as f:
    code = f.read()  # read the code of this file ASAP, for logging
import uuid
import glob
import time
import json
import pickle
import wandb

import math
import numpy as np
import torch
import torch.nn.functional as F
import torch.distributed as dist
from torch.nn.parallel import DistributedDataParallel as DDP
from torch.nn.attention.flex_attention import create_block_mask
from arch.utils import get_model
from config import NanoConfig
from arch.data.distributed_data_loader import DistributedDataLoader
from arch.optim.get_optimizer import get_optimizers
from arch.schedulers import get_schedulers

# TODO:
# check correspondance with megatron : do they have extra hparams ? do we have extra hparams?
# next step also will have to do a proper calibration with megatron, ie ensure that results are approx. the same (so need same data)
# learning rate decay scheduler (linear warmup and warmdown)

torch.backends.cuda.preferred_linalg_library("magma")

nconfig = tyro.cli(NanoConfig)
assert nconfig.run_name != "", "Please provide a run name for this training run."

# set up DDP (distributed data parallel). torchrun sets this env variable
assert torch.cuda.is_available()
dist.init_process_group(
    backend="nccl",
    init_method="env://",
    world_size=int(os.environ["WORLD_SIZE"]),
    rank=int(os.environ["RANK"]),
)
ddp_rank = int(os.environ["RANK"])
ddp_local_rank = int(os.environ["LOCAL_RANK"])
ddp_world_size = int(os.environ["WORLD_SIZE"])
device = f"cuda:{ddp_local_rank}"
torch.cuda.set_device(device)
print(f"using device: {device}")
master_process = ddp_rank == 0  # this process will do logging, checkpointing etc.
torch._dynamo.config.optimize_ddp = False

logfile = None
if master_process:
    run_id = nconfig.run_name + "_" + str(uuid.uuid4().hex[:8])
    logdir = "logs/%s/" % run_id
    os.makedirs(logdir, exist_ok=True)
    with open(f"{logdir}/config.json", "w") as f:
        json.dump(vars(nconfig), f)
    with open(f"{logdir}/config.pkl", "wb") as f:
        pickle.dump(nconfig, f)
    logfile = "logs/%s.txt" % run_id
    print(logfile)


def print0(s, console=True):
    if master_process:
        with open(logfile, "a") as f:
            if console:
                print(s)
            print(s, file=f)


# log current code + versions + config
print0(code, console=False)
print0("=" * 100, console=False)
print0(f"Running Python {sys.version}")
print0(
    f"Running pytorch {torch.version.__version__} compiled for CUDA {torch.version.cuda}"
)


def nvidia_smi():
    import subprocess  # avoid top level import

    return subprocess.run(
        ["nvidia-smi"], stdout=subprocess.PIPE, stderr=subprocess.PIPE, text=True
    ).stdout


print0(nvidia_smi(), console=False)
print0("=" * 100)
print0(nconfig)
print0("=" * 100)

if nconfig.use_patch_level_training:
    prev_device_batch_size = nconfig.device_batch_size
    prev_train_accumulation_steps = nconfig.batch_size // (
        prev_device_batch_size * ddp_world_size
    )
    nconfig.device_batch_size = (
        min(nconfig.patch_size, prev_train_accumulation_steps) * prev_device_batch_size
    )
    print0(
        f"Using patch-level training. Modifying the device batch size to account for the patch size, from {prev_device_batch_size} to {nconfig.device_batch_size}."
    )

# convenience variables
B, T = nconfig.device_batch_size, nconfig.sequence_length
# calculate the number of steps to take in the val loop.
assert nconfig.val_tokens % (B * T * ddp_world_size) == 0
val_steps = nconfig.val_tokens // (B * T * ddp_world_size)
# calculate the steps of gradient accumulation required to attain the desired global batch size.
assert nconfig.batch_size % (B * ddp_world_size) == 0
train_accumulation_steps = nconfig.batch_size // (B * ddp_world_size)

# load tokens
train_loader = DistributedDataLoader(nconfig.input_bin, B, T, ddp_rank, ddp_world_size)
val_loader = DistributedDataLoader(
    nconfig.input_val_bin, B, T, ddp_rank, ddp_world_size
)
print0(
    f"Training DataLoader: total number of tokens: {train_loader.ntok_total} across {len(train_loader.files)} files"
)
print0(
    f"Validation DataLoader: total number of tokens: {val_loader.ntok_total} across {len(val_loader.files)} files"
)
x, y = train_loader.next_batch()

# there are only 50257 unique GPT-2 tokens; we extend to nearest multiple of 128 for efficiency. suggested to me by @Grad62304977.
# this originates from Karpathy's experiments.
num_vocab = 50304
model = get_model(nconfig)
# count parameters
num_params = sum(p.numel() for p in model.parameters())
print0(f"number of parameters: {num_params}")
nconfig.num_params = num_params
# model = model.to(torch.bfloat16)
# only cast specific weights to bfloat16
with torch.no_grad():
    for module in model.modules():
        if isinstance(module, torch.nn.Embedding):
            module.weight.data = module.weight.data.to(torch.bfloat16)
        if isinstance(module, torch.nn.Linear):
            module.weight.data = module.weight.data.to(torch.bfloat16)
model = torch.compile(model, dynamic=nconfig.slw_warmup_iters > 0)
model = model.cuda()

print0(model)
for name, p in model.named_parameters():
    print0(f"{name}: {p.shape}")

# here we wrap model into DDP container
model = DDP(model, device_ids=[ddp_local_rank])
raw_model = model.module  # always contains the "raw" unwrapped model
ctx = torch.amp.autocast(device_type="cuda", dtype=torch.bfloat16)
# init the optimizer(s)
optimizers = get_optimizers(model, nconfig, raw_model)
schedulers = get_schedulers(optimizers, nconfig)

# begin wandb logging
if master_process:
    if "longcrawl64" in nconfig.input_bin:
        project = "nanoGPT-longcrawl64"
    else:
        project = "nanoGPT"
    wandb.init(
        project=project,
        name=nconfig.run_name,
        config={**vars(nconfig)},
        mode=None if nconfig.log_wandb else "disabled",
    )

training_time_ms = 0
# start the clock
torch.cuda.synchronize()
t0 = time.time()
reset_step = 10  # step at which we reset the timer
# begin training
<<<<<<< HEAD
if nconfig.optim == "splus":
    optimizers[0].train()
=======
>>>>>>> 43cc3a3d
train_loader.reset()
wsize = 0

for step in range(nconfig.num_iterations + 1):
    last_step = step == nconfig.num_iterations
    # This effectively ignores timing first 10 steps, which are slower for weird reasons.
    # Alternately, and slightly more correctly in terms of benchmarking, we could do 10
    # steps with dummy data first, and then re-initialize the model and reset the loader.
    if step == reset_step:
        training_time_ms = 0
        t0 = time.time()
    timed_steps = (
        float("nan") if step - reset_step <= 11 else (step - reset_step) + 1
    )  # <= to avoid bug in val

    # update the window size, following SkyLadder (https://arxiv.org/abs/2503.15450)
    if nconfig.model in ["gpt", "dragon"] and nconfig.slw_warmup_iters > 0:
        wsize_old = wsize

        slw_warmup_iters = int(nconfig.slw_warmup_iters * nconfig.num_iterations)

        progress_ratio = step / slw_warmup_iters
        window = nconfig.slw_start + progress_ratio * (
            nconfig.sequence_length - nconfig.slw_start
        )
        window = nconfig.slw_increment * math.ceil(
            window / nconfig.slw_increment
        )  # quantize
        window = int(min(window, nconfig.sequence_length))  # cap
        nconfig.slw_window = window

    # --------------- VALIDATION SECTION -----------------
    if last_step or (nconfig.val_loss_every > 0 and step % nconfig.val_loss_every == 0):
        if nconfig.optim == "splus":
            optimizers[0].eval()

        # stop the clock
        torch.cuda.synchronize()
        training_time_ms += 1000 * (time.time() - t0)
        avg_step_time = training_time_ms / (timed_steps - 1)
        # run validation batches
        model.eval()
        val_loader.reset()
        val_loss = 0.0
        for _ in range(val_steps):
            x_val, y_val = val_loader.next_batch()
            with (
                ctx
            ):  # of course, we'd like to use no_grad() here too, but that creates a torch.compile error for some reason
                loss = model(x_val, targets=y_val)
                val_loss += loss.detach()
                del loss
        dist.all_reduce(val_loss, op=dist.ReduceOp.AVG)
        val_loss /= val_steps
        # log val loss
        print0(
            f"step:{step}/{nconfig.num_iterations} val_loss:{val_loss:.4f} train_time:{training_time_ms:.0f}ms step_avg:{avg_step_time:.2f}ms"
        )
        if master_process:
            wandb.log({"val_loss": val_loss}, step=step)
        # start the clock again
        torch.cuda.synchronize()
        t0 = time.time()

    if master_process and (
        last_step or (nconfig.save_every > 0 and step % nconfig.save_every == 0)
    ):
        # stop the clock
        torch.cuda.synchronize()
        training_time_ms += 1000 * (time.time() - t0)
        # save the state of the training process
        log = dict(
            step=step,
            code=code,
            model=raw_model.state_dict(),
            optimizers=[opt.state_dict() for opt in optimizers],
        )
        torch.save(log, "logs/%s/state_step%06d.pt" % (run_id, step))
        # start the clock again
        torch.cuda.synchronize()
        t0 = time.time()

    # bit confusing: we want to make sure to eval on 0th iteration
    # but also after the very last iteration. so we loop for step <= num_iterations
    # instead of just < num_iterations (one extra due to <=), only to do
    # the validation/sampling one last time, and then we break right here as we're done.
    if last_step:
        break

    # --------------- TRAINING SECTION -----------------
    if nconfig.optim == "splus":
        optimizers[0].train()
    model.train()
    for i in range(1, train_accumulation_steps + 1):
        # forward pass
        with ctx:
            loss = model(x, targets=y)
            train_loss = loss.detach()
        # advance the dataset for the next batch
        x, y = train_loader.next_batch()
        # backward pass
        if i < train_accumulation_steps:
            with (
                model.no_sync()
            ):  # there's no need to sync gradients every accumulation step
                loss.backward()
        else:
            loss.backward()  # just sync on the last step
    for p in model.parameters():
        p.grad /= train_accumulation_steps
    # clip those gradients
    grad_norm = torch.nn.utils.clip_grad_norm_(
        model.parameters(), max_norm=nconfig.grad_norm_clip, foreach=True
    )
    # step the optimizers and schedulers
    for opt, sched in zip(optimizers, schedulers):
        opt.step()
        sched.step()
    # null the gradients
    model.zero_grad(set_to_none=True)
    if nconfig.optim == "splus":
        optimizers[0].zero_grad()
    # --------------- TRAINING SECTION END -------------------
    # everything that follows now is just diagnostics, prints, logging, etc.

    RMS_LOG_EVERY = 250
    if master_process and (step % RMS_LOG_EVERY == 0 or last_step):
        with torch.no_grad():
            rms_dict = {}
            for name, param in raw_model.named_parameters():
                if param.requires_grad:
                    rms = torch.sqrt(torch.mean(param.data.float() ** 2)).item()
                    rms_dict[f"weights_rms/{name}"] = rms
        if rms_dict:
            wandb.log(rms_dict, step=step)

    # dist.all_reduce(train_loss, op=dist.ReduceOp.AVG) # all-reducing the training loss would be more correct in terms of logging, but slower
    approx_time = training_time_ms + 1000 * (time.time() - t0)
    avg_step_time = approx_time / timed_steps
    print0(
        f"step:{step+1}/{nconfig.num_iterations} train_loss:{train_loss.item():.4f} lr: {schedulers[0].get_last_lr()[0]:.4f} slw_window: {nconfig.slw_window} current_step_time:{approx_time:.0f}ms step_avg:{avg_step_time:.2f}ms"
    )
    if master_process:
        wandb.log(
            {
                "train_loss": train_loss.item(),
                "step_avg_time": avg_step_time,
                **{
                    f"lr_{i}": sched.get_last_lr()[0]
                    for i, sched in enumerate(schedulers)
                },
                "slw_window": nconfig.slw_window,
                "grad_norm": grad_norm.item(),
            },
            step=step,
        )

    # monitor patch/token-level training
    if (
        nconfig.use_patch_level_training
        and step > nconfig.patch_training_fraction * nconfig.num_iterations
    ):
        print0("Switching to token-level training.")
        nconfig.use_patch_level_training = False

        # stop the clock
        torch.cuda.synchronize()
        training_time_ms += 1000 * (time.time() - t0)

        # reset any stateful layers
        model.eval()
        model.train()

        # fallback to the original device batch size
        nconfig.device_batch_size = prev_device_batch_size
        B, T = nconfig.device_batch_size, nconfig.sequence_length
        assert nconfig.val_tokens % (B * T * ddp_world_size) == 0
        val_steps = nconfig.val_tokens // (B * T * ddp_world_size)
        assert nconfig.batch_size % (B * ddp_world_size) == 0
        train_accumulation_steps = nconfig.batch_size // (B * ddp_world_size)

        # recompute current_position in the data loaders (we dont interrupt the stream of tokens this way)
        current_pos = (
            train_loader.current_position
            - train_loader.process_rank * train_loader.B * T
        )  # same on each rank
        train_loader.B = B
        train_loader.current_position = (
            current_pos + train_loader.process_rank * train_loader.B * T
        )
        current_pos = (
            val_loader.current_position - val_loader.process_rank * val_loader.B * T
        )  # same on each rank
        val_loader.B = B
        val_loader.current_position = (
            current_pos + val_loader.process_rank * val_loader.B * T
        )

        # get the next batch (erase the prev one that used the older B)
        x, y = train_loader.next_batch()

        # reset optimizer state  #todo: clean and re-use the optimizer creation code
        del optimizers
        optimizers = get_optimizers(model, nconfig, raw_model)

        # reset the learning rate scheduler (update the step count for each scheduler to match the current training progress)
        del schedulers
        schedulers = get_schedulers(optimizers, nconfig, out_of_patch_level=True)

        # start the clock again (we will have a new step_avg)
        training_time_ms = 0
        torch.cuda.synchronize()
        t0 = time.time()
        reset_step = step + 1

        torch.cuda.empty_cache()

print0(
    f"peak memory consumption during training: {torch.cuda.max_memory_allocated() // 1024 // 1024} MiB"
)
print0("Training complete.")
dist.destroy_process_group()

# ====================================== EVAL - BENCHMARKS ======================================
if nconfig.eval_benchmarks and master_process:
    from eval import eval_benchmarks

    print0(f"Evaluating on tasks: {nconfig.eval_benchmarks_tasks}.")
    results = eval_benchmarks(logdir, raw_model, nconfig, nconfig.eval_tokenizer_name)
    print0("Done evaluating benchmarks.")

    # log to wandb
    for task, result in results["results"].items():
        task_name = result.get("alias")
        acc = result.get("acc,none")
        acc_norm = result.get("acc,norm")
        # WARNING: could cause problem with tasks that have an accuracy attribute in their results

        wandb.log(
            {
                "eval/" + task_name + "_acc": acc,
                "eval/" + task_name + "_acc_norm": acc_norm,
            },
            step=nconfig.num_iterations,
        )

# ====================================== EVAL - LONG-CONTEXT PG19 ======================================
if nconfig.evalpg19 and master_process:
    from eval_pg19 import eval_pg19

    eval_pg19(
        logdir,
        raw_model,
        nconfig.evalpg19_num_samples,
        nconfig.evalpg19_ctx_len,
        nconfig.evalpg19_batch_size,
        log_wandb=True,
    )
    print0("Done evaluating PG19.")<|MERGE_RESOLUTION|>--- conflicted
+++ resolved
@@ -180,11 +180,6 @@
 t0 = time.time()
 reset_step = 10  # step at which we reset the timer
 # begin training
-<<<<<<< HEAD
-if nconfig.optim == "splus":
-    optimizers[0].train()
-=======
->>>>>>> 43cc3a3d
 train_loader.reset()
 wsize = 0
 
