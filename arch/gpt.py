--- conflicted
+++ resolved
@@ -90,7 +90,6 @@
         x = self.transformer.wte(idx) # token embeddings of shape (b, t, d_model)
         x = F.rms_norm(x, (x.size(-1),))
 
-<<<<<<< HEAD
         if caches is None:
             # regular forward pass
             for block in self.transformer.h:
@@ -103,15 +102,8 @@
                 if caches is not None:
                     caches[i] = cache
 
-        x = F.rms_norm(x, (x.size(-1),)) # final norm
+        x = F.rms_norm(x, (x.size(-1),))
 
-        if targets is not None: # training
-            logits = self.lm_head(x)
-            logits = logits.float() # use tf32/fp32 for logits
-            loss = F.cross_entropy(logits.view(-1, logits.size(-1)), targets.view(-1), ignore_index=-1)
-            return loss
-        elif caches is None: # inference without caching (not recommended)
-=======
         if targets is not None:
             # if we are given some desired targets also calculate the loss
             if self.config.fused_loss_computation:
@@ -121,8 +113,8 @@
                 logits = self.lm_head(x)
                 logits = logits.float() # use tf32/fp32 for logits
                 loss = F.cross_entropy(logits.view(-1, logits.size(-1)), targets.view(-1), ignore_index=-1)
-        else:
->>>>>>> 905be3bf
+            return loss
+        elif caches is None: # inference without caching (not recommended)
             # inference-time mini-optimization: only forward the lm_head on the very last position
             logits = self.lm_head(x[:, [-1], :]) # note: using list [-1] to preserve the time dim
             logits = logits.float() # use tf32/fp32 for logits
