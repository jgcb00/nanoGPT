from typing import List
import math
import torch
import torch.nn as nn
import torch.nn.functional as F

from fla.modules import FusedLinearCrossEntropyLoss

from config import NanoConfig
from arch.mlp import MLP
from arch.mixer.mixer_attention import MixerAttention, MixerDiffAttention
from arch.mixer.mixer_mamba2 import MixerMamba2
from arch.mixer.mixer_gnd import MixerGatedDeltaNet

class Block(nn.Module):
    def __init__(self, config : NanoConfig, swa: bool = False, layer_depth: int = 0, kv_source=None):
        """
        swa: whether to use local attention/SWA for this block, or global
        kv_source: layer to get KV from, if any
        """
        super().__init__()

        match config.attn_type:
            case "normal":
                self.attn = MixerAttention(config, swa=swa, kv_share=(kv_source is not None))
            case "diff":
                self.attn = MixerDiffAttention(config, swa=swa, kv_share=(kv_source is not None), layer_depth=layer_depth)
            case _:
                raise ValueError(f"Unknown attention type {config.attn_type}")

        match config.lin_attn_type:
            case "mamba2":
                self.lin_attn = MixerMamba2(config=config)
            case "gdn":
                self.lin_attn = MixerGatedDeltaNet(config=config)
            case _:
                raise ValueError(f"Unknown linear attention type {config.lin_attn_type}")
        
        self.kv_source = kv_source
        self.out_proj = nn.Linear(config.expand_factor*config.d_model, config.d_model, bias=False)
        self.out_proj.weight.data.zero_() # zero init suggested by @Grad62304977
        self.attn_norm = torch.nn.Parameter(torch.ones(config.expand_factor*config.d_model))
        self.lin_attn_norm = torch.nn.Parameter(torch.ones(config.expand_factor*config.d_model))
        self.mlp = MLP(config)
        self.expand_factor = config.expand_factor
        # register here to not break torch_dynamo
        self.register_buffer("layer_norm_scaling", torch.tensor(1 / math.sqrt(layer_depth) if config.layer_norm_scaling else 1.0))

    def forward(self, x, cache=None):
        external_kv = None
        if self.kv_source is not None:
            external_kv = self.kv_source.attn.get_kv()

        if cache is not None:
            attn_cache, lin_attn_cache = cache
        else:
            attn_cache, lin_attn_cache = None, None

        hidden = self.layer_norm_scaling * F.rms_norm(x, (x.size(-1),))

        y_attn,     attn_cache     = self.attn(hidden, external_kv=external_kv, cache=attn_cache)
        y_lin_attn, lin_attn_cache = self.lin_attn(hidden, cache=lin_attn_cache)
        y = F.rms_norm(y_attn, (hidden.size(-1) * self.expand_factor,), self.attn_norm) + F.rms_norm(y_lin_attn, (hidden.size(-1) * self.expand_factor,), self.lin_attn_norm)
        x = x + self.out_proj(y / 2)
        x = x + self.mlp(self.layer_norm_scaling * F.rms_norm(x, (x.size(-1),)))
        return x if cache is None else (x, (attn_cache, lin_attn_cache))

    def get_empty_cache(self):
        # ((k_cache, v_cache, pos), (h_cache, conv_cache))
        return (self.attn.get_empty_cache(), self.lin_attn.get_empty_cache())

class Dragon(nn.Module):
    def __init__(self, config: NanoConfig):
        super().__init__()
        self.config = config

        # TODO: fuse the two loops?
        
        swas : List[bool] = [] # whether to use swa for each layer
        for i in range(config.n_layers):
            layer_depth = i + 1

            if config.use_swa:
                is_first = layer_depth == 1
                is_middle = layer_depth == (config.n_layers + 1) // 2
                is_last = layer_depth == config.n_layers
                swa = not (is_first or is_middle or is_last)
            else:
                swa = False
                
            swas.append(swa)
        
        blocks : List[Block] = []
        for i in range(config.n_layers):
            layer_depth = i + 1
            is_local = swas[i]
            kv_source = None

            if not config.use_kv_sharing:
                blocks.append(Block(config, swa=is_local, layer_depth=layer_depth, kv_source=kv_source))
                continue
            
            # KV sharing strategy
            if config.use_swa:
                # global/local attn: share kv between consecutive local layers (globals are isolated kv-wise)
                if is_local and i > 0 and swas[i-1]: # prev is local
                    if blocks[i-1].kv_source is None: # prev doesn't have kv source
                        kv_source = blocks[i-1]
            else:
                # full global attn: share between every 2 layers
                if i > 0 and i % 2 == 1: # odd layers get KV from previous even layer
                    kv_source = blocks[i-1]
                
            blocks.append(Block(config, swa=is_local, layer_depth=layer_depth, kv_source=kv_source))
            
        self.transformer = nn.ModuleDict(dict(
            wte = nn.Embedding(config.vocab_size, config.d_model),
            h = nn.ModuleList(blocks),
        ))
        self.lm_head = nn.Linear(config.d_model, config.vocab_size, bias=False)
        #self.lm_head.weight.data.zero_()

    def forward(self, idx, targets=None, caches=None):
        # forward the Dragon model itself
        x = self.transformer.wte(idx) # token embeddings of shape (b, t, d_model)
        x = F.rms_norm(x, (x.size(-1),))

        if caches is None:
            # regular forward pass
            for block in self.transformer.h:
                x = block(x)
        else:
            # forward pass with caching
            for i, block in enumerate(self.transformer.h):
                x, cache = block(x, cache=caches[i] if caches else None)

                if caches is not None:
                    caches[i] = cache

        x = F.rms_norm(x, (x.size(-1),))

<<<<<<< HEAD
        if targets is not None: # training
            logits = self.lm_head(x)
            logits = logits.float() # use tf32/fp32 for logits
            loss = F.cross_entropy(logits.view(-1, logits.size(-1)), targets.view(-1), ignore_index=-1)
            return loss
        elif caches is None: # inference without caching (not recommended)
=======
        if targets is not None:
            # if we are given some desired targets also calculate the loss
            if self.config.fused_loss_computation:
                criterion = FusedLinearCrossEntropyLoss(ignore_index=-1)
                loss = criterion(x, targets, self.lm_head.weight)
            else:
                logits = self.lm_head(x)
                logits = logits.float() # use tf32/fp32 for logits
                loss = F.cross_entropy(logits.view(-1, logits.size(-1)), targets.view(-1), ignore_index=-1)
        else:
>>>>>>> 905be3bf
            # inference-time mini-optimization: only forward the lm_head on the very last position
            logits = self.lm_head(x[:, [-1], :]) # note: using list [-1] to preserve the time dim
            logits = logits.float() # use tf32/fp32 for logits
            return logits
        else: # inference
            logits = self.lm_head(x)
            logits = logits.float() # use tf32/fp32 for logits
            return logits, caches<|MERGE_RESOLUTION|>--- conflicted
+++ resolved
@@ -139,14 +139,6 @@
 
         x = F.rms_norm(x, (x.size(-1),))
 
-<<<<<<< HEAD
-        if targets is not None: # training
-            logits = self.lm_head(x)
-            logits = logits.float() # use tf32/fp32 for logits
-            loss = F.cross_entropy(logits.view(-1, logits.size(-1)), targets.view(-1), ignore_index=-1)
-            return loss
-        elif caches is None: # inference without caching (not recommended)
-=======
         if targets is not None:
             # if we are given some desired targets also calculate the loss
             if self.config.fused_loss_computation:
@@ -156,8 +148,8 @@
                 logits = self.lm_head(x)
                 logits = logits.float() # use tf32/fp32 for logits
                 loss = F.cross_entropy(logits.view(-1, logits.size(-1)), targets.view(-1), ignore_index=-1)
-        else:
->>>>>>> 905be3bf
+            return loss
+        elif caches is None: # inference without caching (not recommended)
             # inference-time mini-optimization: only forward the lm_head on the very last position
             logits = self.lm_head(x[:, [-1], :]) # note: using list [-1] to preserve the time dim
             logits = logits.float() # use tf32/fp32 for logits
