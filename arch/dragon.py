from typing import List
import math
import torch
import torch.nn as nn
import torch.nn.functional as F

from fla.modules import FusedLinearCrossEntropyLoss

from config import NanoConfig
from arch.mlp import MLP
from arch.mixer.mixer_attention import (
    MixerAttention,
    MixerDiffAttention,
    MixerGroupedTiedAttention,
    MixerGroupedTiedDifferentialAttention,
)
from arch.mixer.mixer_mamba2 import MixerMamba2
from arch.mixer.mixer_gnd import MixerGatedDeltaNet
from arch.mixer.mixer_lact import MixerLaCT
from arch.utils import HeadWiseRMSNorm

ATTN_CLASSES = {
    "normal": MixerAttention,
    "diff": MixerDiffAttention,
    "gta": MixerGroupedTiedAttention,
    "gtda": MixerGroupedTiedDifferentialAttention,
}

LIN_ATTN_CLASSES = {
    "mamba2": MixerMamba2,
<<<<<<< HEAD
    "gdn": MixerGatedDeltaNet,
=======
    "gdn":    MixerGatedDeltaNet,
    "lact":   MixerLaCT,
>>>>>>> 43cc3a3d
}


class Block(nn.Module):
    def __init__(
        self,
        config: NanoConfig,
        swa: bool = False,
        layer_depth: int = 1,
        kv_source=None,
    ):
        """
        swa: whether to use local attention/SWA for this block, or global
        kv_source: layer to get KV from, if any
        """
        super().__init__()

        attn_type = config.local_attn_type if swa else config.attn_type
        cls = ATTN_CLASSES.get(attn_type)
        if cls is None:
            raise ValueError(f"Unknown attention type {attn_type}")
        self.attn = cls(
            config, swa=swa, kv_share=(kv_source is not None), layer_depth=layer_depth
        )

        cls = LIN_ATTN_CLASSES.get(config.lin_attn_type)
        if cls is None:
            raise ValueError(f"Unknown linear attention type {config.lin_attn_type}")
        self.lin_attn = cls(config)

        self.expand_factor = config.expand_factor

        self.kv_source = kv_source
        self.out_proj = nn.Linear(
            int(self.expand_factor * config.d_model), config.d_model, bias=False
        )

        if isinstance(
            self.attn, (MixerDiffAttention, MixerGroupedTiedDifferentialAttention)
        ):
            self.attn_group_norm = HeadWiseRMSNorm(
                n_heads=self.attn.n_heads // 2,
                d_head=2 * self.attn.head_dim,
                eps=config.eps_rmsnorm,
            )
        else:
<<<<<<< HEAD
            self.attn_group_norm = HeadWiseRMSNorm(
                n_heads=self.attn.n_heads,
                d_head=self.attn.d_head,
                eps=config.eps_rmsnorm,
            )
        self.lin_attn_group_norm = HeadWiseRMSNorm(
            n_heads=self.lin_attn.n_heads,
            d_head=self.lin_attn.head_v_dim,
            eps=config.eps_rmsnorm,
        )

        self.premixer_norm = nn.RMSNorm(
            config.d_model,
            elementwise_affine=config.rmsnorm_weights,
            eps=config.eps_rmsnorm,
        )
        self.premlp_norm = nn.RMSNorm(
            config.d_model,
            elementwise_affine=config.rmsnorm_weights,
            eps=config.eps_rmsnorm,
        )
=======
            self.attn_group_norm = HeadWiseRMSNorm(n_heads=self.attn.n_heads, d_head=self.attn.d_head, eps=config.eps_rmsnorm)
        if isinstance(self.lin_attn, MixerGatedDeltaNet):
            self.lin_attn_group_norm = HeadWiseRMSNorm(n_heads=self.lin_attn.n_heads, d_head=self.lin_attn.head_v_dim, eps=config.eps_rmsnorm)
        else:
            self.lin_attn_group_norm = HeadWiseRMSNorm(n_heads=self.lin_attn.n_heads, d_head=self.lin_attn.d_head, eps=config.eps_rmsnorm)

        self.input_norm = nn.RMSNorm(config.d_model, elementwise_affine=config.rmsnorm_weights, eps=config.eps_rmsnorm)
        self.postmixer_norm = nn.RMSNorm(config.d_model, elementwise_affine=config.rmsnorm_weights, eps=config.eps_rmsnorm)
>>>>>>> 43cc3a3d
        self.mlp = MLP(config)

        self.register_buffer(
            "layer_norm_scaling",
            (
                torch.tensor(1 / math.sqrt(layer_depth + 1))
                if config.layer_norm_scaling
                else 1.0
            ),
        )

    def forward(self, x, cache=None):
        external_kv = None
        if self.kv_source is not None:
            external_kv = self.kv_source.attn.get_kv()

        if cache is not None:
            attn_cache, lin_attn_cache = cache
        else:
            attn_cache, lin_attn_cache = None, None

        hidden = self.layer_norm_scaling * self.input_norm(x)  # (B, L, d_model)

        # MIXER.
        y_attn, attn_cache = self.attn(
            hidden, external_kv=external_kv, cache=attn_cache
        )  # (B, L, E*D)
        y_lin_attn, lin_attn_cache = self.lin_attn(
            hidden, cache=lin_attn_cache
        )  # (B, L, E*D)

        y_attn = self.attn_group_norm(y_attn).view(y_attn.size(0), y_attn.size(1), -1)
        y_lin_attn = self.lin_attn_group_norm(y_lin_attn).view(
            y_lin_attn.size(0), y_lin_attn.size(1), -1
        )

        x = x + self.out_proj((y_attn + y_lin_attn) / 2)

        # MLP.
        x = x + self.mlp(self.layer_norm_scaling * self.postmixer_norm(x))
        return x if cache is None else (x, (attn_cache, lin_attn_cache))

    def get_empty_cache(self):
        # ((k_cache, v_cache, pos), (h_cache, conv_cache))
        return (self.attn.get_empty_cache(), self.lin_attn.get_empty_cache())


class Dragon(nn.Module):
    def __init__(self, config: NanoConfig):
        super().__init__()
        self.config = config

        if self.config.global_attn_repart == "hymba":
            swas: List[bool] = []  # whether to use swa for each layer
            for i in range(config.n_layers):
                layer_depth = i + 1

                if config.use_swa:
                    is_first = layer_depth == 1
                    is_middle = layer_depth == (config.n_layers + 1) // 2
                    is_last = layer_depth == config.n_layers
                    swa = not (is_first or is_middle or is_last)
                else:
                    swa = False

                swas.append(swa)

            blocks: List[Block] = []
            for i in range(config.n_layers):
                layer_depth = i + 1
                is_local = swas[i]
                kv_source = None

                if not config.use_kv_sharing:
                    blocks.append(
                        Block(
                            config,
                            swa=is_local,
                            layer_depth=layer_depth,
                            kv_source=kv_source,
                        )
                    )
                    continue

                # KV sharing strategy
                if config.use_swa:
                    # global/local attn: share kv between consecutive local layers (globals are isolated kv-wise)
                    if is_local and i > 0 and swas[i - 1]:  # prev is local
                        if (
                            blocks[i - 1].kv_source is None
                        ):  # prev doesn't have kv source
                            kv_source = blocks[i - 1]
                else:
                    # full global attn: share between every 2 layers
                    if (
                        i > 0 and i % 2 == 1
                    ):  # odd layers get KV from previous even layer
                        kv_source = blocks[i - 1]

                blocks.append(
                    Block(
                        config,
                        swa=is_local,
                        layer_depth=layer_depth,
                        kv_source=kv_source,
                    )
                )
        elif self.config.global_attn_repart == "middle":
            n = config.n_layers
            base, rem = divmod(n, 3)
            group_sizes = [base + (1 if i < rem else 0) for i in range(3)]
            starts = [sum(group_sizes[:i]) for i in range(3)]
            mids = {starts[i] + group_sizes[i] // 2 for i in range(3)}
            swas = [i not in mids for i in range(n)]
            blocks: List[Block] = []
            for i in range(n):
                layer_depth = i + 1
                is_local = swas[i]
                kv_source = None
                if not config.use_kv_sharing:
                    blocks.append(
                        Block(
                            config,
                            swa=is_local,
                            layer_depth=layer_depth,
                            kv_source=kv_source,
                        )
                    )
                    continue
                if (
                    is_local and i > 0 and swas[i - 1]
                ):  # share kv cache between consecutive local layers
                    prev = blocks[i - 1]
                    if prev.kv_source is None:
                        kv_source = prev
                blocks.append(
                    Block(
                        config,
                        swa=is_local,
                        layer_depth=layer_depth,
                        kv_source=kv_source,
                    )
                )
        elif self.config.global_attn_repart == "megatron":
            n = config.n_layers
            G = config.n_global_layers
            swas = self.allocate_swas(n, G)

            blocks: List[Block] = []
            layer_depth = 1

            for is_local in swas:
                if is_local:
                    # first local
                    first = Block(
                        config, swa=True, layer_depth=layer_depth, kv_source=None
                    )
                    blocks.append(first)
                    layer_depth += 1

                    # second local, sharing kv with the first
                    kv_src = first if config.use_kv_sharing else None
                    second = Block(
                        config, swa=True, layer_depth=layer_depth, kv_source=kv_src
                    )
                    blocks.append(second)
                    layer_depth += 1
                else:
                    # one global‐attention layer
                    blk = Block(
                        config, swa=False, layer_depth=layer_depth, kv_source=None
                    )
                    blocks.append(blk)
                    layer_depth += 1
        else:
            raise NotImplementedError

        self.embed_tokens = (nn.Embedding(config.vocab_size, config.d_model),)
        self.layers = nn.ModuleList(blocks)
        if self.config.input_norm:
            self.input_norm = nn.RMSNorm(
                config.d_model,
                elementwise_affine=config.rmsnorm_weights,
                eps=config.eps_rmsnorm,
            )
        self.final_norm = nn.RMSNorm(
            config.d_model,
            elementwise_affine=config.rmsnorm_weights,
            eps=config.eps_rmsnorm,
        )
        self.lm_head = nn.Linear(config.d_model, config.vocab_size, bias=False)

        self.apply(self._init_weights)

    def allocate_swas(self, total_layers_count: int, num_global_attention_layers: int):
        base, rem = divmod(
            total_layers_count - num_global_attention_layers,
            num_global_attention_layers,
        )
        assert base % 4 == 0, "Locals must be divisible by 4 for equal kv-sharing"
        assert rem == 0, "Improper number of layers"
        swas = []
        for _ in range(num_global_attention_layers):
            swas += [True] * (base // 4)  # local run
            swas += [False]  # global
            swas += [True] * (base // 4)  # local run
        return swas

    def _init_weights(self, module: nn.Module):

        if isinstance(module, (nn.Linear, nn.Conv1d)):
            nn.init.normal_(module.weight, mean=0.0, std=0.006)
            if module.bias is not None:
                nn.init.zeros_(module.bias)
        elif isinstance(module, nn.Embedding):
            nn.init.normal_(module.weight, mean=0.0, std=0.006)

    def forward(self, idx, targets=None, scores=None, caches=None, just_logits=False):
        B, L = idx.size()

        # forward the Dragon model itself
        x = self.embed_tokens(idx)  # token embeddings of shape (B, L, d_model)

        if self.config.input_norm:
            x = self.input_norm(x)

        if self.config.use_patch_level_training:
            x = x.view(B, L // self.config.patch_size, self.config.patch_size, -1).mean(
                2
            )  # (B, num_patches, D)
            x = x[:, :-1]  # remove the last patch
            targets = targets[
                :, self.config.patch_size - 1 : -1
            ]  # targets is already shifted by one
            # so we remove only the first patch_size-1 tokens, as well as the last

        if caches is None:
            # regular forward pass
            for block in self.layers:
                x = block(x)
        else:
            # forward pass with caching
            for i, block in enumerate(self.layers):
                x, cache = block(x, cache=caches[i] if caches else None)

                if caches is not None:
                    caches[i] = cache

        x = self.final_norm(x)

        if just_logits:
            logits = self.lm_head(x)
            return logits

        if (
            targets is not None
        ):  # if we are given some desired targets also calculate the loss
            if self.config.use_patch_level_training:
                if self.config.fused_loss_computation:
                    # FusedLinearCrossEntropyLoss
                    criterion = FusedLinearCrossEntropyLoss(ignore_index=-1)
                    targets = targets.reshape(-1, self.config.patch_size)

                    loss = 0
                    for i in range(self.config.patch_size):
                        loss += criterion(x, targets[:, i], self.lm_head.weight)
                    loss /= self.config.patch_size
                else:
                    logits = self.lm_head(x)
                    logits = logits.float()  # use tf32/fp32 for logits

                    targets = targets.reshape(-1, self.config.patch_size)

                    loss = 0
                    log_probs = F.log_softmax(logits.view(-1, logits.size(-1)), dim=1)
                    for i in range(self.config.patch_size):
                        loss += F.nll_loss(log_probs, targets[:, i], ignore_index=-1)
                    loss /= self.config.patch_size
            else:
                if self.config.fused_loss_computation:
                    criterion = FusedLinearCrossEntropyLoss(ignore_index=-1)
                    loss = criterion(x, targets, self.lm_head.weight)
                else:
                    logits = self.lm_head(x)
                    logits = logits.float()  # use tf32/fp32 for logits
                    loss = F.cross_entropy(
                        logits.view(-1, logits.size(-1)),
                        targets.view(-1),
                        ignore_index=-1,
                    )
            return loss
        elif caches is None:  # inference without caching (not recommended)
            # inference-time mini-optimization: only forward the lm_head on the very last position
            logits = self.lm_head(
                x[:, [-1], :]
            )  # note: using list [-1] to preserve the time dim
            logits = logits.float()  # use tf32/fp32 for logits
            return logits
        else:  # inference
            logits = self.lm_head(x)
            logits = logits.float()  # use tf32/fp32 for logits
            return logits, caches<|MERGE_RESOLUTION|>--- conflicted
+++ resolved
@@ -28,12 +28,8 @@
 
 LIN_ATTN_CLASSES = {
     "mamba2": MixerMamba2,
-<<<<<<< HEAD
-    "gdn": MixerGatedDeltaNet,
-=======
     "gdn":    MixerGatedDeltaNet,
     "lact":   MixerLaCT,
->>>>>>> 43cc3a3d
 }
 
 
@@ -80,17 +76,17 @@
                 eps=config.eps_rmsnorm,
             )
         else:
-<<<<<<< HEAD
             self.attn_group_norm = HeadWiseRMSNorm(
                 n_heads=self.attn.n_heads,
                 d_head=self.attn.d_head,
                 eps=config.eps_rmsnorm,
             )
-        self.lin_attn_group_norm = HeadWiseRMSNorm(
-            n_heads=self.lin_attn.n_heads,
-            d_head=self.lin_attn.head_v_dim,
-            eps=config.eps_rmsnorm,
-        )
+
+        if isinstance(self.lin_attn, MixerGatedDeltaNet):
+            self.lin_attn_group_norm = HeadWiseRMSNorm(n_heads=self.lin_attn.n_heads, d_head=self.lin_attn.head_v_dim, eps=config.eps_rmsnorm)
+        else:
+            self.lin_attn_group_norm = HeadWiseRMSNorm(n_heads=self.lin_attn.n_heads, d_head=self.lin_attn.d_head, eps=config.eps_rmsnorm)
+
 
         self.premixer_norm = nn.RMSNorm(
             config.d_model,
@@ -102,16 +98,6 @@
             elementwise_affine=config.rmsnorm_weights,
             eps=config.eps_rmsnorm,
         )
-=======
-            self.attn_group_norm = HeadWiseRMSNorm(n_heads=self.attn.n_heads, d_head=self.attn.d_head, eps=config.eps_rmsnorm)
-        if isinstance(self.lin_attn, MixerGatedDeltaNet):
-            self.lin_attn_group_norm = HeadWiseRMSNorm(n_heads=self.lin_attn.n_heads, d_head=self.lin_attn.head_v_dim, eps=config.eps_rmsnorm)
-        else:
-            self.lin_attn_group_norm = HeadWiseRMSNorm(n_heads=self.lin_attn.n_heads, d_head=self.lin_attn.d_head, eps=config.eps_rmsnorm)
-
-        self.input_norm = nn.RMSNorm(config.d_model, elementwise_affine=config.rmsnorm_weights, eps=config.eps_rmsnorm)
-        self.postmixer_norm = nn.RMSNorm(config.d_model, elementwise_affine=config.rmsnorm_weights, eps=config.eps_rmsnorm)
->>>>>>> 43cc3a3d
         self.mlp = MLP(config)
 
         self.register_buffer(
